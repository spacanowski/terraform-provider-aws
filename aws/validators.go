--- conflicted
+++ resolved
@@ -688,35 +688,6 @@
 		errors = append(errors, fmt.Errorf("FIFO queue name should ends with \".fifo\": %v", value))
 	}
 
-	return
-}
-
-<<<<<<< HEAD
-func validateSNSSubscriptionProtocol(v interface{}, k string) (ws []string, errors []error) {
-	value := strings.ToLower(v.(string))
-	forbidden := []string{"email"}
-	for _, f := range forbidden {
-		if strings.Contains(value, f) {
-			errors = append(
-				errors,
-				fmt.Errorf("Unsupported protocol (%s) for SNS Topic", value),
-			)
-		}
-=======
-func validateSecurityRuleType(v interface{}, k string) (ws []string, errors []error) {
-	value := strings.ToLower(v.(string))
-
-	validTypes := map[string]bool{
-		"ingress": true,
-		"egress":  true,
-	}
-
-	if _, ok := validTypes[value]; !ok {
-		errors = append(errors, fmt.Errorf(
-			"%q contains an invalid Security Group Rule type %q. Valid types are either %q or %q.",
-			k, value, "ingress", "egress"))
->>>>>>> faeda15f
-	}
 	return
 }
 
